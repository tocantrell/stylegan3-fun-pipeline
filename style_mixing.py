--- conflicted
+++ resolved
@@ -139,14 +139,13 @@
     with dnnlib.util.open_url(network_pkl) as f:
         G = legacy.load_network_pkl(f)['G_ema'].to(device)  # type: ignore
 
-<<<<<<< HEAD
     # Setup for using CPU
     if device.type == 'cpu':
         gen_utils.use_cpu(G)
-=======
+
+    # Stabilize/anchor the latent space
     if anchor_latent_space:
         gen_utils.anchor_latent_space(G)
->>>>>>> 7686bc63
 
     # Sanity check: loaded model and selected styles must be compatible
     max_style = G.mapping.num_ws
@@ -276,6 +275,7 @@
     with dnnlib.util.open_url(network_pkl) as f:
         G = legacy.load_network_pkl(f)['G_ema'].to(device)
 
+    # Stabilize/anchor the latent space
     if anchor_latent_space:
         gen_utils.anchor_latent_space(G)
 
